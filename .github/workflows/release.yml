name: Release

on:
  push:
    branches:
      - release
    tags:
<<<<<<< HEAD
      - 'v*'
=======
      - v*
>>>>>>> e0345fa7

jobs:
  prepare-release:
    runs-on: linux
    name: Prepare Release
    steps:
      - name: Checkout code
        uses: actions/checkout@master
      
      - name: Create Release
        id: create_release
        uses: actions/create-release@v1
        env:
          GITHUB_TOKEN: ${{ secrets.GITHUB_TOKEN }}
        with:
          tag_name: ${{ github.ref }}
          release_name: ${{ github.ref }}
          draft: false
          prerelease: false

  build-linux:
    needs: prepare-release
    name: Build Release (Linux)
    runs-on: ubuntu-latest
    steps:
      - name: Cargo Build
        uses: actions-rs/cargo@v1
        with:
          command: build
          args: --release --verbose
      
      - name: Upload Release Assets
        uses: actions/upload-release-asset@v1
        env:
          GITHUB_TOKEN: ${{ secrets.GITHUB_TOKEN }}
        with:
          upload_url: ${{ jobs.prepare-release.steps.create_release.output.upload_url }}
          asset_path: ./target/release/soundsense-rs
          asset_name: soundsense-rs-${{github.ref}}-linux
          asset_type: application/octet-stream  

  build-macos:
    needs: prepare-release
    name: Build Release (MacOS)
    runs-on: macos-latest
    steps:
      - name: Cargo Build
        uses: actions-rs/cargo@v1
        with:
          command: build
          args: --release --verbose
      
      - name: Upload Release Assets
        uses: actions/upload-release-asset@v1
        env:
          GITHUB_TOKEN: ${{ secrets.GITHUB_TOKEN }}
        with:
          upload_url: ${{ jobs.prepare-release.steps.create_release.output.upload_url }}
          asset_path: ./target/release/soundsense-rs
          asset_name: soundsense-rs-${{github.ref}}-osx
          asset_type: application/octet-stream
  
  build-windows:
    needs: prepare-release
    name: Build Release (Windows)
    runs-on: windows-latest
    steps:
      - name: Install dependencies
        run: |
          sudo apt update
          sudo apt install -y libasound2-dev libgtk-3-dev libwebkit2gtk-4.0-dev
      
      - name: Cargo Build
        uses: actions-rs/cargo@v1
        with:
          command: build
          args: --release --verbose
      
      - name: Upload Release Assets
        uses: actions/upload-release-asset@v1
        env:
          GITHUB_TOKEN: ${{ secrets.GITHUB_TOKEN }}
        with:
          upload_url: ${{ jobs.prepare-release.steps.create_release.output.upload_url }}
          asset_path: ./target/release/soundsense-rs.exe
          asset_name: soundsense-rs-${{github.ref}}-windows.exe
          asset_type: application/octet-stream<|MERGE_RESOLUTION|>--- conflicted
+++ resolved
@@ -5,11 +5,7 @@
     branches:
       - release
     tags:
-<<<<<<< HEAD
-      - 'v*'
-=======
       - v*
->>>>>>> e0345fa7
 
 jobs:
   prepare-release:
