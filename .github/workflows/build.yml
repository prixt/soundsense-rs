--- conflicted
+++ resolved
@@ -5,11 +5,7 @@
     branches:
       - '*'
     tags-ignore:
-<<<<<<< HEAD
-      - 'v*'
-=======
       - v*
->>>>>>> 04754b5e
 
 jobs:
   build:
