--- conflicted
+++ resolved
@@ -5,11 +5,7 @@
     branches:
       - '*'
     tags-ignore:
-<<<<<<< HEAD
-      - 'v*'
-=======
       - v*
->>>>>>> e0345fa7
 
 jobs:
   build:
