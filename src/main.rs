#![windows_subsystem = "windows"]
<<<<<<< HEAD

#[macro_use]
extern crate serde_derive;

=======
>>>>>>> 8beac1f8
use std::env;
use std::sync::mpsc::channel;
use std::path::PathBuf;

mod sound;
mod ui;
mod message;
//mod download;

fn main() {
    let args: Vec<String> = env::args().collect();
    let mut opts = getopts::Options::new();
    opts.optopt("l", "gamelog", "Path to the gamelog.txt file.", "LOG_FILE");
    opts.optopt("p", "soundpack", "Path to the soundpack directory.", "PACK_DIR");
    opts.optopt("i", "ignore", "Path to the ignore.txt file.", "IGNORE_FILE");

    let matches = opts.parse(&args[1..]).unwrap();
    let gamelog_path = matches.opt_str("l").and_then(|path| {
        let path = PathBuf::from(path);
        if path.is_file() {
            Some(path)
        } else {
            None
        }
    }).or_else(|| {
        let path = PathBuf::from("./gamelog.txt");
        if path.is_file() {
            Some(path)
        } else {
            None
        }
    });
    let soundpack_path = matches.opt_str("p").and_then(|path| {
        let path = PathBuf::from(path);
        if path.is_dir() {
            Some(path)
        } else {
            None
        }
    }).or_else(|| {
        let path = PathBuf::from("./soundpack");
        if path.is_dir() {
            Some(path)
        } else {
            None
        }
    });
    let ignore_path = matches.opt_str("i").and_then(|path| {
        let path = PathBuf::from(path);
        if path.is_file() {
            Some(path)
        } else {
            None
        }
    }).or_else(|| {
        let path = PathBuf::from("./ignore.txt");
        if path.is_file() {
            Some(path)
        } else {
            None
        }
    });

    let (sound_tx, sound_rx) = channel();
    let (ui_tx, ui_rx) = channel();
    std::thread::Builder::new()
        .name("sound_thread".to_string())
        .spawn(move || sound::run(sound_rx, ui_tx)).unwrap();
    ui::run(sound_tx, ui_rx, gamelog_path, soundpack_path, ignore_path);
}<|MERGE_RESOLUTION|>--- conflicted
+++ resolved
@@ -1,11 +1,4 @@
 #![windows_subsystem = "windows"]
-<<<<<<< HEAD
-
-#[macro_use]
-extern crate serde_derive;
-
-=======
->>>>>>> 8beac1f8
 use std::env;
 use std::sync::mpsc::channel;
 use std::path::PathBuf;
