--- conflicted
+++ resolved
@@ -184,11 +184,7 @@
                 std::thread::sleep(std::time::Duration::from_millis(10));
             }
         }(){// LOOK, A BUTTERFLY!
-<<<<<<< HEAD
-            // If an error occurred and was caugth, send the error message to the UI.
-=======
             // If an error occurred and was caught, send the error message to the UI.
->>>>>>> 4f0e6b97
             // Return to the outer loop, which will then restart the inner loop.
             let mut error_message = "The soundthread restarted due to this error:\n".to_string();
             error_message.push_str(&error.to_string());
