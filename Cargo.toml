[package]
name = "soundsense-rs"
version = "1.4.6"
build = "build.rs"
authors = ["prixt <paraxite@naver.com>"]
edition = "2018"
description = "A Rusty SoundSense alternative"
license = "MIT"

# See more keys and their definitions at https://doc.rust-lang.org/cargo/reference/manifest.html

[features]
edge = ["web-view/edge"]

[dependencies]
regex = {version="1.3", default-features=false, features=["std", "perf"]}
rodio = {git="https://github.com/RustAudio/rodio", rev="2c7d1716707876aad450949fa9c7d4f3a8c5ea3b"}
quick-xml = "0.17"
rand = "0.7"
lazy_static = "1.4"
web-view = "0.6"
getopts = "0.2"
webbrowser = "0.5.2"
dirs = "2.0"
log = "0.4.8"
env_logger = "0.7.1"

[build-dependencies]
winres = "0.1"
<<<<<<< HEAD
html-minifier = "=1.1.9"
=======
html-minifier = "1.1.16"
>>>>>>> aaa2f8c5

[profile.dev.package.rodio]
debug-assertions = false

[profile.release]
lto = true
codegen-units = 1
opt-level = "z"
incremental = false
panic = "abort"

[profile.release.build-override]
opt-level = 0

[package.metadata.winres]
LegalCopyright = "© 2019-2020 prixt"<|MERGE_RESOLUTION|>--- conflicted
+++ resolved
@@ -27,11 +27,7 @@
 
 [build-dependencies]
 winres = "0.1"
-<<<<<<< HEAD
-html-minifier = "=1.1.9"
-=======
 html-minifier = "1.1.16"
->>>>>>> aaa2f8c5
 
 [profile.dev.package.rodio]
 debug-assertions = false
