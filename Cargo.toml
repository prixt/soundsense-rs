[package]
name = "soundsense-rs"
<<<<<<< HEAD
version = "1.4.0"
=======
version = "1.4.4"
build = "build.rs"
>>>>>>> d5ff85ac
authors = ["prixt <paraxite@naver.com>"]
edition = "2018"
description = "A Rusty SoundSense alternative"

# See more keys and their definitions at https://doc.rust-lang.org/cargo/reference/manifest.html

<<<<<<< HEAD
[dependencies.iced]
git="https://github.com/hecrj/iced"
rev="95880ca74bddb6a23774621ef766b91956d40a61"
features = ["tokio"]
=======
[features]
edge = ["web-view/edge"]
>>>>>>> d5ff85ac

[dependencies]
notify = "4.0"
regex = {version="1.3", default-features=false, features=["std", "perf"]}
rodio = "0.10"
quick-xml = "0.17"
rand = "0.7"
lazy_static = "1.4"
<<<<<<< HEAD
getopts = "0.2"
hyper = "0.13"
tinyfiledialogs = "3.3"
=======
web-view = "0.6"
getopts = "0.2"
webbrowser = "0.5.2"
dirs = "2.0"
>>>>>>> d5ff85ac

[profile.release]
lto = true
codegen-units = 1
opt-level = "z"
incremental = false<|MERGE_RESOLUTION|>--- conflicted
+++ resolved
@@ -1,26 +1,15 @@
 [package]
 name = "soundsense-rs"
-<<<<<<< HEAD
-version = "1.4.0"
-=======
 version = "1.4.4"
 build = "build.rs"
->>>>>>> d5ff85ac
 authors = ["prixt <paraxite@naver.com>"]
 edition = "2018"
 description = "A Rusty SoundSense alternative"
 
 # See more keys and their definitions at https://doc.rust-lang.org/cargo/reference/manifest.html
 
-<<<<<<< HEAD
-[dependencies.iced]
-git="https://github.com/hecrj/iced"
-rev="95880ca74bddb6a23774621ef766b91956d40a61"
-features = ["tokio"]
-=======
 [features]
 edge = ["web-view/edge"]
->>>>>>> d5ff85ac
 
 [dependencies]
 notify = "4.0"
@@ -29,16 +18,10 @@
 quick-xml = "0.17"
 rand = "0.7"
 lazy_static = "1.4"
-<<<<<<< HEAD
-getopts = "0.2"
-hyper = "0.13"
-tinyfiledialogs = "3.3"
-=======
 web-view = "0.6"
 getopts = "0.2"
 webbrowser = "0.5.2"
 dirs = "2.0"
->>>>>>> d5ff85ac
 
 [profile.release]
 lto = true
